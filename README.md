--- conflicted
+++ resolved
@@ -5,13 +5,8 @@
 
 ## Example
 ```go
-<<<<<<< HEAD
-const s = "abracadabra"
+s := []byte("abracadabra")
 wt := wltree.NewBytes(s)
-=======
-s := []byte("abracadabra")
-wt := wltree.New(s)
->>>>>>> 00282ffc
 wt.Rank('a', len(s)) //=> 5 (The number of 'a' in s.)
 wt.Rank('a', 8) - wt.Rank('a', 3) //=> 3 (The number of 'a' in s[3:8] = "acada") 
 wt.Select('a', 2 /* 0-origin, thus means 3rd */) //=> 5 (The index of the 3rd occurrence of 'a' in s)
